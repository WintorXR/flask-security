# -*- coding: utf-8 -*-
"""
    flask_security.utils
    ~~~~~~~~~~~~~~~~~~~~

    Flask-Security utils module

    :copyright: (c) 2012 by Matt Wright.
    :license: MIT, see LICENSE for more details.
"""

import base64
import hashlib
import hmac
import sys
<<<<<<< HEAD
import warnings
=======
from passlib.context import CryptContext

try:
    from urlparse import urlsplit
except ImportError:  # pragma: no cover
    from urllib.parse import urlsplit

>>>>>>> 2e592f04
from contextlib import contextmanager
from datetime import timedelta

from flask import current_app, flash, render_template, request, session, \
    url_for
from flask_login import login_user as _login_user
from flask_login import logout_user as _logout_user
from flask_mail import Message
from flask_principal import AnonymousIdentity, Identity, identity_changed
from itsdangerous import BadSignature, SignatureExpired
from werkzeug.local import LocalProxy

from .signals import login_instructions_sent, \
    reset_password_instructions_sent, user_registered

try:
    from urlparse import urlsplit
except ImportError:  # pragma: no cover
    from urllib.parse import urlsplit


# Convenient references
_security = LocalProxy(lambda: current_app.extensions['security'])

_datastore = LocalProxy(lambda: _security.datastore)

_pwd_context = LocalProxy(lambda: _security.pwd_context)

PY3 = sys.version_info[0] == 3

if PY3:  # pragma: no cover
    string_types = str,  # pragma: no flakes
    text_type = str  # pragma: no flakes
else:  # pragma: no cover
    string_types = basestring,  # pragma: no flakes
    text_type = unicode  # pragma: no flakes


def login_user(user, remember=None):
    """Perform the login routine.

    If SECURITY_TRACKABLE is used, make sure you commit changes after this
    request (i.e. ``app.security.datastore.commit()``).

    :param user: The user to login
    :param remember: Flag specifying if the remember cookie should be set.
                     Defaults to ``False``
    """

    if remember is None:
        remember = config_value('DEFAULT_REMEMBER_ME')

    if not _login_user(user, remember):  # pragma: no cover
        return False

    if _security.trackable:
        remote_addr = request.remote_addr or None  # make sure it is None

        old_current_login, new_current_login = (
            user.current_login_at, _security.datetime_factory()
        )
        old_current_ip, new_current_ip = user.current_login_ip, remote_addr

        user.last_login_at = old_current_login or new_current_login
        user.current_login_at = new_current_login
        user.last_login_ip = old_current_ip
        user.current_login_ip = new_current_ip
        user.login_count = user.login_count + 1 if user.login_count else 1

        _datastore.put(user)

    identity_changed.send(current_app._get_current_object(),
                          identity=Identity(user.id))
    return True


def logout_user():
    """Logs out the current.

    This will also clean up the remember me cookie if it exists.
    """

    for key in ('identity.name', 'identity.auth_type'):
        session.pop(key, None)
    identity_changed.send(current_app._get_current_object(),
                          identity=AnonymousIdentity())
    _logout_user()


def get_hmac(password):
    """Returns a Base64 encoded HMAC+SHA512 of the password signed with
    the salt specified by ``SECURITY_PASSWORD_SALT``.

    :param password: The password to sign
    """
    salt = _security.password_salt

    if salt is None:
        raise RuntimeError(
            'The configuration value `SECURITY_PASSWORD_SALT` must '
            'not be None when the value of `SECURITY_PASSWORD_HASH` is '
            'set to "%s"' % _security.password_hash)

    h = hmac.new(encode_string(salt), encode_string(password), hashlib.sha512)
    return base64.b64encode(h.digest())


def verify_password(password, password_hash):
    """Returns ``True`` if the password matches the supplied hash.

    :param password: A plaintext password to verify
    :param password_hash: The expected hash value of the password
                          (usually from your database)
    """
    if _security.password_hash != 'plaintext':
        password = get_hmac(password)

    return _pwd_context.verify(password, password_hash)


def verify_and_update_password(password, user):
    """Returns ``True`` if the password is valid for the specified user.

    Additionally, the hashed password in the database is updated if the
    hashing algorithm happens to have changed.

    :param password: A plaintext password to verify
    :param user: The user to verify against
    """

    if _pwd_context.identify(user.password) != 'plaintext':
        password = get_hmac(password)
    verified, new_password = _pwd_context.verify_and_update(
        password, user.password)
    if verified and new_password:
        user.password = hash_password(password)
        _datastore.put(user)
    return verified


def encrypt_password(password):
    """Encrypt the specified plaintext password.

    It uses the configured encryption options.

    .. deprecated:: 2.0.2
       Use :func:`hash_password` instead.

    :param password: The plaintext password to encrypt
    """
    warnings.warn(
        'Please use hash_password instead of encrypt_password.',
        DeprecationWarning
    )
    return hash_password(password)


def hash_password(password):
    """Hash the specified plaintext password.

    It uses the configured hashing options.

    .. versionadded:: 2.0.2

    :param password: The plaintext password to hash
    """
    if _security.password_hash == 'plaintext':
        return password
    signed = get_hmac(password).decode('ascii')
    return _pwd_context.hash(signed)


def encode_string(string):
    """Encodes a string to bytes, if it isn't already.

    :param string: The string to encode"""

    if isinstance(string, text_type):
        string = string.encode('utf-8')
    return string


def hash_data(data):
    ctx = CryptContext(schemes=['sha512_crypt', 'hex_md5'],
                       deprecated=['hex_md5'])
    return ctx.hash(encode_string(data))


def verify_hash(hashed_data, compare_data):
    ctx = CryptContext(schemes=['sha512_crypt', 'hex_md5'],
                       deprecated=['hex_md5'])
    return ctx.verify(compare_data, hashed_data)


def do_flash(message, category=None):
    """Flash a message depending on if the `FLASH_MESSAGES` configuration
    value is set.

    :param message: The flash message
    :param category: The flash message category
    """
    if config_value('FLASH_MESSAGES'):
        flash(message, category)


def get_url(endpoint_or_url):
    """Returns a URL if a valid endpoint is found. Otherwise, returns the
    provided value.

    :param endpoint_or_url: The endpoint name or URL to default to
    """
    try:
        return url_for(endpoint_or_url)
    except:
        return endpoint_or_url


def slash_url_suffix(url, suffix):
    """Adds a slash either to the beginning or the end of a suffix
    (which is to be appended to a URL), depending on whether or not
    the URL ends with a slash."""

    return url.endswith('/') and ('%s/' % suffix) or ('/%s' % suffix)


def get_security_endpoint_name(endpoint):
    return '%s.%s' % (_security.blueprint_name, endpoint)


def url_for_security(endpoint, **values):
    """Return a URL for the security blueprint

    :param endpoint: the endpoint of the URL (name of the function)
    :param values: the variable arguments of the URL rule
    :param _external: if set to `True`, an absolute URL is generated. Server
      address can be changed via `SERVER_NAME` configuration variable which
      defaults to `localhost`.
    :param _anchor: if provided this is added as anchor to the URL.
    :param _method: if provided this explicitly specifies an HTTP method.
    """
    endpoint = get_security_endpoint_name(endpoint)
    return url_for(endpoint, **values)


def validate_redirect_url(url):
    if url is None or url.strip() == '':
        return False
    url_next = urlsplit(url)
    url_base = urlsplit(request.host_url)
    if (url_next.netloc or url_next.scheme) and \
            url_next.netloc != url_base.netloc:
        return False
    return True


def get_post_action_redirect(config_key, declared=None):
    urls = [
        get_url(request.args.get('next')),
        get_url(request.form.get('next')),
        find_redirect(config_key)
    ]
    if declared:
        urls.insert(0, declared)
    for url in urls:
        if validate_redirect_url(url):
            return url


def get_post_login_redirect(declared=None):
    return get_post_action_redirect('SECURITY_POST_LOGIN_VIEW', declared)


def get_post_register_redirect(declared=None):
    return get_post_action_redirect('SECURITY_POST_REGISTER_VIEW', declared)


def get_post_logout_redirect(declared=None):
    return get_post_action_redirect('SECURITY_POST_LOGOUT_VIEW', declared)


def find_redirect(key):
    """Returns the URL to redirect to after a user logs in successfully.

    :param key: The session or application configuration key to search for
    """
    rv = (get_url(session.pop(key.lower(), None)) or
          get_url(current_app.config[key.upper()] or None) or '/')
    return rv


def get_config(app):
    """Conveniently get the security configuration for the specified
    application without the annoying 'SECURITY_' prefix.

    :param app: The application to inspect
    """
    items = app.config.items()
    prefix = 'SECURITY_'

    def strip_prefix(tup):
        return (tup[0].replace('SECURITY_', ''), tup[1])

    return dict([strip_prefix(i) for i in items if i[0].startswith(prefix)])


def get_message(key, **kwargs):
    rv = config_value('MSG_' + key)
    return rv[0] % kwargs, rv[1]


def config_value(key, app=None, default=None):
    """Get a Flask-Security configuration value.

    :param key: The configuration key without the prefix `SECURITY_`
    :param app: An optional specific application to inspect. Defaults to
                Flask's `current_app`
    :param default: An optional default value if the value is not set
    """
    app = app or current_app
    return get_config(app).get(key.upper(), default)


def get_max_age(key, app=None):
    td = get_within_delta(key + '_WITHIN', app)
    return td.seconds + td.days * 24 * 3600


def get_within_delta(key, app=None):
    """Get a timedelta object from the application configuration following
    the internal convention of::

        <Amount of Units> <Type of Units>

    Examples of valid config values::

        5 days
        10 minutes

    :param key: The config value key without the 'SECURITY_' prefix
    :param app: Optional application to inspect. Defaults to Flask's
                `current_app`
    """
    txt = config_value(key, app=app)
    values = txt.split()
    return timedelta(**{values[1]: int(values[0])})


def send_mail(subject, recipient, template, **context):
    """Send an email via the Flask-Mail extension.

    :param subject: Email subject
    :param recipient: Email recipient
    :param template: The name of the email template
    :param context: The context to render the template with
    """

    context.setdefault('security', _security)
    context.update(_security._run_ctx_processor('mail'))

    msg = Message(subject,
                  sender=_security.email_sender,
                  recipients=[recipient])

    ctx = ('security/email', template)
    if config_value('EMAIL_PLAINTEXT'):
        msg.body = render_template('%s/%s.txt' % ctx, **context)
    if config_value('EMAIL_HTML'):
        msg.html = render_template('%s/%s.html' % ctx, **context)

    if _security._send_mail_task:
        _security._send_mail_task(msg)
        return

    mail = current_app.extensions.get('mail')
    mail.send(msg)


def get_token_status(token, serializer, max_age=None, return_data=False):
    """Get the status of a token.

    :param token: The token to check
    :param serializer: The name of the seriailzer. Can be one of the
                       following: ``confirm``, ``login``, ``reset``
    :param max_age: The name of the max age config option. Can be on of
                    the following: ``CONFIRM_EMAIL``, ``LOGIN``,
                    ``RESET_PASSWORD``
    """
    serializer = getattr(_security, serializer + '_serializer')
    max_age = get_max_age(max_age)
    user, data = None, None
    expired, invalid = False, False

    try:
        data = serializer.loads(token, max_age=max_age)
    except SignatureExpired:
        d, data = serializer.loads_unsafe(token)
        expired = True
    except (BadSignature, TypeError, ValueError):
        invalid = True

    if data:
        user = _datastore.find_user(id=data[0])

    expired = expired and (user is not None)

    if return_data:
        return expired, invalid, user, data
    else:
        return expired, invalid, user


def get_identity_attributes(app=None):
    app = app or current_app
    attrs = app.config['SECURITY_USER_IDENTITY_ATTRIBUTES']
    try:
        attrs = [f.strip() for f in attrs.split(',')]
    except AttributeError:
        pass
    return attrs


@contextmanager
def capture_passwordless_login_requests():
    login_requests = []

    def _on(app, **data):
        login_requests.append(data)

    login_instructions_sent.connect(_on)

    try:
        yield login_requests
    finally:
        login_instructions_sent.disconnect(_on)


@contextmanager
def capture_registrations():
    """Testing utility for capturing registrations.

    :param confirmation_sent_at: An optional datetime object to set the
                                 user's `confirmation_sent_at` to
    """
    registrations = []

    def _on(app, **data):
        registrations.append(data)

    user_registered.connect(_on)

    try:
        yield registrations
    finally:
        user_registered.disconnect(_on)


@contextmanager
def capture_reset_password_requests(reset_password_sent_at=None):
    """Testing utility for capturing password reset requests.

    :param reset_password_sent_at: An optional datetime object to set the
                                   user's `reset_password_sent_at` to
    """
    reset_requests = []

    def _on(app, **data):
        reset_requests.append(data)

    reset_password_instructions_sent.connect(_on)

    try:
        yield reset_requests
    finally:
        reset_password_instructions_sent.disconnect(_on)<|MERGE_RESOLUTION|>--- conflicted
+++ resolved
@@ -13,17 +13,7 @@
 import hashlib
 import hmac
 import sys
-<<<<<<< HEAD
 import warnings
-=======
-from passlib.context import CryptContext
-
-try:
-    from urlparse import urlsplit
-except ImportError:  # pragma: no cover
-    from urllib.parse import urlsplit
-
->>>>>>> 2e592f04
 from contextlib import contextmanager
 from datetime import timedelta
 
@@ -34,6 +24,7 @@
 from flask_mail import Message
 from flask_principal import AnonymousIdentity, Identity, identity_changed
 from itsdangerous import BadSignature, SignatureExpired
+from passlib.context import CryptContext
 from werkzeug.local import LocalProxy
 
 from .signals import login_instructions_sent, \
