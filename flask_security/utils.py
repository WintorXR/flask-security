# -*- coding: utf-8 -*-
"""
    flask_security.utils
    ~~~~~~~~~~~~~~~~~~~~

    Flask-Security utils module

    :copyright: (c) 2012 by Matt Wright.
    :license: MIT, see LICENSE for more details.
"""

import base64
import hashlib
import hmac
import sys

try:
    from urlparse import urlsplit
except ImportError:  # pragma: no cover
    from urllib.parse import urlsplit

from contextlib import contextmanager
from datetime import datetime, timedelta

from flask import url_for, flash, current_app, request, session, render_template
from flask_login import login_user as _login_user, logout_user as _logout_user
from flask_mail import Message
from flask_principal import Identity, AnonymousIdentity, identity_changed
from itsdangerous import BadSignature, SignatureExpired
from werkzeug.local import LocalProxy

from .signals import user_registered, login_instructions_sent, reset_password_instructions_sent

# Convenient references
_security = LocalProxy(lambda: current_app.extensions['security'])

_datastore = LocalProxy(lambda: _security.datastore)

_pwd_context = LocalProxy(lambda: _security.pwd_context)

PY3 = sys.version_info[0] == 3

if PY3:  # pragma: no cover
    string_types = str,  # pragma: no flakes
    text_type = str  # pragma: no flakes
else:  # pragma: no cover
    string_types = basestring,  # pragma: no flakes
    text_type = unicode  # pragma: no flakes


def login_user(user, remember=None):
    """Performs the login routine.

    :param user: The user to login
    :param remember: Flag specifying if the remember cookie should be set. Defaults to ``False``
    """

    if remember is None:
        remember = config_value('DEFAULT_REMEMBER_ME')

    if not _login_user(user, remember):  # pragma: no cover
        return False

    if _security.trackable:
<<<<<<< HEAD
        if 'X-Forwarded-For' in request.headers:
            remote_addr = request.headers.getlist("X-Forwarded-For")[0].rpartition(' ')[-1]
        else:
            remote_addr = request.remote_addr or None  # make sure it is None and not ''
=======
        remote_addr = request.remote_addr or 'untrackable'
>>>>>>> 0676c29e

        old_current_login, new_current_login = user.current_login_at, datetime.utcnow()
        old_current_ip, new_current_ip = user.current_login_ip, remote_addr

        user.last_login_at = old_current_login or new_current_login
        user.current_login_at = new_current_login
        user.last_login_ip = old_current_ip
        user.current_login_ip = new_current_ip
        user.login_count = user.login_count + 1 if user.login_count else 1

        _datastore.put(user)

    identity_changed.send(current_app._get_current_object(),
                          identity=Identity(user.id))
    return True


def logout_user():
    """Logs out the current. This will also clean up the remember me cookie if it exists."""

    for key in ('identity.name', 'identity.auth_type'):
        session.pop(key, None)
    identity_changed.send(current_app._get_current_object(),
                          identity=AnonymousIdentity())
    _logout_user()


def get_hmac(password):
    """Returns a Base64 encoded HMAC+SHA512 of the password signed with the salt specified
    by ``SECURITY_PASSWORD_SALT``.

    :param password: The password to sign
    """
    salt = _security.password_salt

    if salt is None:
        raise RuntimeError(
            'The configuration value `SECURITY_PASSWORD_SALT` must '
            'not be None when the value of `SECURITY_PASSWORD_HASH` is '
            'set to "%s"' % _security.password_hash)

    h = hmac.new(encode_string(salt), encode_string(password), hashlib.sha512)
    return base64.b64encode(h.digest())


def verify_password(password, password_hash):
    """Returns ``True`` if the password matches the supplied hash.

    :param password: A plaintext password to verify
    :param password_hash: The expected hash value of the password (usually from your database)
    """
    if _security.password_hash != 'plaintext':
        password = get_hmac(password)

    return _pwd_context.verify(password, password_hash)


def verify_and_update_password(password, user):
    """Returns ``True`` if the password is valid for the specified user. Additionally, the hashed
    password in the database is updated if the hashing algorithm happens to have changed.

    :param password: A plaintext password to verify
    :param user: The user to verify against
    """

    if _pwd_context.identify(user.password) != 'plaintext':
        password = get_hmac(password)
    verified, new_password = _pwd_context.verify_and_update(password, user.password)
    if verified and new_password:
        user.password = encrypt_password(password)
        _datastore.put(user)
    return verified


def encrypt_password(password):
    """Encrypts the specified plaintext password using the configured encryption options.

    :param password: The plaintext password to encrypt
    """
    if _security.password_hash == 'plaintext':
        return password
    signed = get_hmac(password).decode('ascii')
    return _pwd_context.encrypt(signed)


def encode_string(string):
    """Encodes a string to bytes, if it isn't already.

    :param string: The string to encode"""

    if isinstance(string, text_type):
        string = string.encode('utf-8')
    return string


def md5(data):
    return hashlib.md5(encode_string(data)).hexdigest()


def do_flash(message, category=None):
    """Flash a message depending on if the `FLASH_MESSAGES` configuration
    value is set.

    :param message: The flash message
    :param category: The flash message category
    """
    if config_value('FLASH_MESSAGES'):
        flash(message, category)


def get_url(endpoint_or_url):
    """Returns a URL if a valid endpoint is found. Otherwise, returns the
    provided value.

    :param endpoint_or_url: The endpoint name or URL to default to
    """
    try:
        return url_for(endpoint_or_url)
    except:
        return endpoint_or_url


def slash_url_suffix(url, suffix):
    """Adds a slash either to the beginning or the end of a suffix
    (which is to be appended to a URL), depending on whether or not
    the URL ends with a slash."""

    return url.endswith('/') and ('%s/' % suffix) or ('/%s' % suffix)


def get_security_endpoint_name(endpoint):
    return '%s.%s' % (_security.blueprint_name, endpoint)


def url_for_security(endpoint, **values):
    """Return a URL for the security blueprint

    :param endpoint: the endpoint of the URL (name of the function)
    :param values: the variable arguments of the URL rule
    :param _external: if set to `True`, an absolute URL is generated. Server
      address can be changed via `SERVER_NAME` configuration variable which
      defaults to `localhost`.
    :param _anchor: if provided this is added as anchor to the URL.
    :param _method: if provided this explicitly specifies an HTTP method.
    """
    endpoint = get_security_endpoint_name(endpoint)
    return url_for(endpoint, **values)


def validate_redirect_url(url):
    if url is None or url.strip() == '':
        return False
    url_next = urlsplit(url)
    url_base = urlsplit(request.host_url)
    if (url_next.netloc or url_next.scheme) and url_next.netloc != url_base.netloc:
        return False
    return True


def get_post_action_redirect(config_key, declared=None):
    urls = [
        get_url(request.args.get('next')),
        get_url(request.form.get('next')),
        find_redirect(config_key)
    ]
    if declared:
        urls.insert(0, declared)
    for url in urls:
        if validate_redirect_url(url):
            return url


def get_post_login_redirect(declared=None):
    return get_post_action_redirect('SECURITY_POST_LOGIN_VIEW', declared)


def get_post_register_redirect(declared=None):
    return get_post_action_redirect('SECURITY_POST_REGISTER_VIEW', declared)


def find_redirect(key):
    """Returns the URL to redirect to after a user logs in successfully.

    :param key: The session or application configuration key to search for
    """
    rv = (get_url(session.pop(key.lower(), None)) or
          get_url(current_app.config[key.upper()] or None) or '/')
    return rv


def get_config(app):
    """Conveniently get the security configuration for the specified
    application without the annoying 'SECURITY_' prefix.

    :param app: The application to inspect
    """
    items = app.config.items()
    prefix = 'SECURITY_'

    def strip_prefix(tup):
        return (tup[0].replace('SECURITY_', ''), tup[1])

    return dict([strip_prefix(i) for i in items if i[0].startswith(prefix)])


def get_message(key, **kwargs):
    rv = config_value('MSG_' + key)
    return rv[0] % kwargs, rv[1]


def config_value(key, app=None, default=None):
    """Get a Flask-Security configuration value.

    :param key: The configuration key without the prefix `SECURITY_`
    :param app: An optional specific application to inspect. Defaults to Flask's
                `current_app`
    :param default: An optional default value if the value is not set
    """
    app = app or current_app
    return get_config(app).get(key.upper(), default)


def get_max_age(key, app=None):
    td = get_within_delta(key + '_WITHIN', app)
    return td.seconds + td.days * 24 * 3600


def get_within_delta(key, app=None):
    """Get a timedelta object from the application configuration following
    the internal convention of::

        <Amount of Units> <Type of Units>

    Examples of valid config values::

        5 days
        10 minutes

    :param key: The config value key without the 'SECURITY_' prefix
    :param app: Optional application to inspect. Defaults to Flask's
                `current_app`
    """
    txt = config_value(key, app=app)
    values = txt.split()
    return timedelta(**{values[1]: int(values[0])})


def send_mail(subject, recipient, template, **context):
    """Send an email via the Flask-Mail extension.

    :param subject: Email subject
    :param recipient: Email recipient
    :param template: The name of the email template
    :param context: The context to render the template with
    """

    context.setdefault('security', _security)
    context.update(_security._run_ctx_processor('mail'))

    msg = Message(subject,
                  sender=_security.email_sender,
                  recipients=[recipient])

    ctx = ('security/email', template)
    msg.body = render_template('%s/%s.txt' % ctx, **context)
    msg.html = render_template('%s/%s.html' % ctx, **context)

    if _security._send_mail_task:
        _security._send_mail_task(msg)
        return

    mail = current_app.extensions.get('mail')
    mail.send(msg)


def get_token_status(token, serializer, max_age=None, return_data=False):
    """Get the status of a token.

    :param token: The token to check
    :param serializer: The name of the seriailzer. Can be one of the
                       following: ``confirm``, ``login``, ``reset``
    :param max_age: The name of the max age config option. Can be on of
                    the following: ``CONFIRM_EMAIL``, ``LOGIN``, ``RESET_PASSWORD``
    """
    serializer = getattr(_security, serializer + '_serializer')
    max_age = get_max_age(max_age)
    user, data = None, None
    expired, invalid = False, False

    try:
        data = serializer.loads(token, max_age=max_age)
    except SignatureExpired:
        d, data = serializer.loads_unsafe(token)
        expired = True
    except (BadSignature, TypeError, ValueError):
        invalid = True

    if data:
        user = _datastore.find_user(id=data[0])

    expired = expired and (user is not None)

    if return_data:
        return expired, invalid, user, data
    else:
        return expired, invalid, user


def get_identity_attributes(app=None):
    app = app or current_app
    attrs = app.config['SECURITY_USER_IDENTITY_ATTRIBUTES']
    try:
        attrs = [f.strip() for f in attrs.split(',')]
    except AttributeError:
        pass
    return attrs


@contextmanager
def capture_passwordless_login_requests():
    login_requests = []

    def _on(app, **data):
        login_requests.append(data)

    login_instructions_sent.connect(_on)

    try:
        yield login_requests
    finally:
        login_instructions_sent.disconnect(_on)


@contextmanager
def capture_registrations():
    """Testing utility for capturing registrations.

    :param confirmation_sent_at: An optional datetime object to set the
                                 user's `confirmation_sent_at` to
    """
    registrations = []

    def _on(app, **data):
        registrations.append(data)

    user_registered.connect(_on)

    try:
        yield registrations
    finally:
        user_registered.disconnect(_on)


@contextmanager
def capture_reset_password_requests(reset_password_sent_at=None):
    """Testing utility for capturing password reset requests.

    :param reset_password_sent_at: An optional datetime object to set the
                                   user's `reset_password_sent_at` to
    """
    reset_requests = []

    def _on(app, **data):
        reset_requests.append(data)

    reset_password_instructions_sent.connect(_on)

    try:
        yield reset_requests
    finally:
        reset_password_instructions_sent.disconnect(_on)<|MERGE_RESOLUTION|>--- conflicted
+++ resolved
@@ -62,14 +62,7 @@
         return False
 
     if _security.trackable:
-<<<<<<< HEAD
-        if 'X-Forwarded-For' in request.headers:
-            remote_addr = request.headers.getlist("X-Forwarded-For")[0].rpartition(' ')[-1]
-        else:
-            remote_addr = request.remote_addr or None  # make sure it is None and not ''
-=======
-        remote_addr = request.remote_addr or 'untrackable'
->>>>>>> 0676c29e
+        remote_addr = request.remote_addr or None  # make sure it is None and not ''
 
         old_current_login, new_current_login = user.current_login_at, datetime.utcnow()
         old_current_ip, new_current_ip = user.current_login_ip, remote_addr
