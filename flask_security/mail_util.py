"""
    Mail Util class for working with flask_mailman, which is a more modern mail implementation.

    Originally from the following module:
    flask_security.mail_util
    ~~~~~~~~~~~~~~~~~~~~~~~~~~~~~

    Utility class providing methods for validating, normalizing and sending emails.

    :copyright: (c) 2020-2022 by J. Christopher Wagner (jwag).
    :license: MIT, see LICENSE for more details.

    While this default implementation uses Flask-Mailman - we want to make sure that
    Flask-Mailman isn't REQUIRED (if this implementation isn't used).
"""
from typing import Any, TYPE_CHECKING

from email_validator import validate_email
from flask import current_app  # noqa
from flask_mailman import EmailMessage

if TYPE_CHECKING:  # pragma: no cover
    from flask import Flask
    from .datastore import User


class MailUtil:
    """
    Utility class providing methods for validating, normalizing and sending emails.

    This default class uses the email_validator package to handle validation and
    normalization, and the flask_mailman package to send emails.

    To provide your own implementation, pass in the class as ``mail_util_cls``
    at init time.  Your class will be instantiated once as part of app initialization.

    """

    validator_args = {}

    def __init__(self, app: "Flask"):
        """Instantiate class.

        param app: The Flask application being initialized
        """
<<<<<<< HEAD
        self.app = app

    def send_mail(self, template: str, subject: str, recipient: str, sender: str | tuple,  # noqa
                  body: str, html: str, user: "User", **kwargs: Any) -> None:  # noqa
=======
        pass

    def send_mail(
        self,
        template: str,
        subject: str,
        recipient: str,
        sender: t.Union[str, tuple],
        body: str,
        html: t.Optional[str],
        user: "User",
        **kwargs: t.Any,
    ) -> None:
>>>>>>> 08d65046
        """Send an email via the Flask-Mail extension.

        param template: the Template name. The message has already been rendered
            however this might be useful to differentiate why the email is being sent
        :param subject: Email subject
        :param recipient: Email recipient
        :param sender: who to send email as (see :py:data:`SECURITY_EMAIL_SENDER`)
        :param body: the rendered body (text)
        :param html: the rendered body (html)
        :param user: the user model
<<<<<<< HEAD
        """
        # if html:
        #     headers = {'Content-Type': 'text/html; charset=UTF-8'}
        #     msg = EmailMessage(subject, body=html, from_email=sender, to=[recipient], headers=headers)
        if body:  # pragma: no cover
            msg = EmailMessage(subject, body=body, from_email=sender, to=[recipient])
        else:  # pragma: no cover
            self.app.logger.warning(f'mail on {subject} missing body')
            return
        self.app.logger.warning(f'send mail on {subject} to {recipient}')  # pragma: no cover
        msg.send()  # pragma: no cover
=======

        It is possible that sender is a lazy_string for localization (unlikely but..)
        so we cast to str() here to force localization.
        """

        try:
            from flask_mailman import EmailMultiAlternatives, Mail

            # Flask-Mailman doesn't appear to take a tuple - a bug has been filed
            # but not sure they will fix it (parts of Flask-Mailman work - but not
            # the actual email headers).
            if isinstance(sender, tuple) and len(sender) == 2:
                #  sender = (str(sender[0]), str(sender[1]))
                sender = f"{str(sender[0])} <{str(sender[1])}>"
            else:
                sender = str(sender)

            mail: Mail = current_app.extensions.get("mailman")
            with mail.get_connection() as connection:
                msg = EmailMultiAlternatives(
                    subject,
                    body=body,
                    from_email=sender,
                    to=[recipient],
                    connection=connection,
                )
                if html:
                    msg.attach_alternative(html, "text/html")
                msg.send()

        except ImportError:  # pragma: no cover
            from flask_mail import Message

            # In Flask-Mail, sender can be a two element tuple -- (name, address)
            if isinstance(sender, tuple) and len(sender) == 2:
                sender = (str(sender[0]), str(sender[1]))
            else:
                sender = str(sender)
            msg = Message(subject, sender=sender, recipients=[recipient])
            msg.body = body
            msg.html = html

            mail = current_app.extensions.get("mail")
            mail.send(msg)  # type: ignore
>>>>>>> 08d65046

    def normalize(self, email: str) -> str:
        """
        Given an input email - return a normalized version.
        Must be called in app context and uses :py:data:`SECURITY_EMAIL_VALIDATOR_ARGS`
        config variable to pass any relevant arguments to
        email_validator.validate_email() method.

        Will throw email_validator.EmailNotValidError if email isn't even valid.
        """
        return validate_email(email, **self.validator_args).email  # pragma: no cover

    def validate(self, email: str) -> str:
        """
        Validate the given email.
        If valid, the normalized version is returned.

        ValueError is thrown if not valid.
        """
        return validate_email(email, **self.validator_args).email  # pragma: no cover<|MERGE_RESOLUTION|>--- conflicted
+++ resolved
@@ -1,7 +1,4 @@
 """
-    Mail Util class for working with flask_mailman, which is a more modern mail implementation.
-
-    Originally from the following module:
     flask_security.mail_util
     ~~~~~~~~~~~~~~~~~~~~~~~~~~~~~
 
@@ -13,14 +10,15 @@
     While this default implementation uses Flask-Mailman - we want to make sure that
     Flask-Mailman isn't REQUIRED (if this implementation isn't used).
 """
-from typing import Any, TYPE_CHECKING
+import typing as t
 
-from email_validator import validate_email
-from flask import current_app  # noqa
-from flask_mailman import EmailMessage
+import email_validator
+from flask import current_app
 
-if TYPE_CHECKING:  # pragma: no cover
-    from flask import Flask
+from .utils import config_value
+
+if t.TYPE_CHECKING:  # pragma: no cover
+    import flask
     from .datastore import User
 
 
@@ -34,21 +32,14 @@
     To provide your own implementation, pass in the class as ``mail_util_cls``
     at init time.  Your class will be instantiated once as part of app initialization.
 
+    .. versionadded:: 4.0.0
     """
 
-    validator_args = {}
-
-    def __init__(self, app: "Flask"):
+    def __init__(self, app: "flask.Flask"):
         """Instantiate class.
 
-        param app: The Flask application being initialized
+        :param app: The Flask application being initialized.
         """
-<<<<<<< HEAD
-        self.app = app
-
-    def send_mail(self, template: str, subject: str, recipient: str, sender: str | tuple,  # noqa
-                  body: str, html: str, user: "User", **kwargs: Any) -> None:  # noqa
-=======
         pass
 
     def send_mail(
@@ -62,30 +53,16 @@
         user: "User",
         **kwargs: t.Any,
     ) -> None:
->>>>>>> 08d65046
         """Send an email via the Flask-Mail extension.
 
-        param template: the Template name. The message has already been rendered
-            however this might be useful to differentiate why the email is being sent
+        :param template: the Template name. The message has already been rendered
+            however this might be useful to differentiate why the email is being sent.
         :param subject: Email subject
         :param recipient: Email recipient
         :param sender: who to send email as (see :py:data:`SECURITY_EMAIL_SENDER`)
         :param body: the rendered body (text)
         :param html: the rendered body (html)
         :param user: the user model
-<<<<<<< HEAD
-        """
-        # if html:
-        #     headers = {'Content-Type': 'text/html; charset=UTF-8'}
-        #     msg = EmailMessage(subject, body=html, from_email=sender, to=[recipient], headers=headers)
-        if body:  # pragma: no cover
-            msg = EmailMessage(subject, body=body, from_email=sender, to=[recipient])
-        else:  # pragma: no cover
-            self.app.logger.warning(f'mail on {subject} missing body')
-            return
-        self.app.logger.warning(f'send mail on {subject} to {recipient}')  # pragma: no cover
-        msg.send()  # pragma: no cover
-=======
 
         It is possible that sender is a lazy_string for localization (unlikely but..)
         so we cast to str() here to force localization.
@@ -130,7 +107,6 @@
 
             mail = current_app.extensions.get("mail")
             mail.send(msg)  # type: ignore
->>>>>>> 08d65046
 
     def normalize(self, email: str) -> str:
         """
@@ -141,7 +117,9 @@
 
         Will throw email_validator.EmailNotValidError if email isn't even valid.
         """
-        return validate_email(email, **self.validator_args).email  # pragma: no cover
+        validator_args = config_value("EMAIL_VALIDATOR_ARGS") or {}
+        valid = email_validator.validate_email(email, **validator_args)
+        return valid.email
 
     def validate(self, email: str) -> str:
         """
@@ -150,4 +128,7 @@
 
         ValueError is thrown if not valid.
         """
-        return validate_email(email, **self.validator_args).email  # pragma: no cover+
+        validator_args = config_value("EMAIL_VALIDATOR_ARGS") or {}
+        valid = email_validator.validate_email(email, **validator_args)
+        return valid.email